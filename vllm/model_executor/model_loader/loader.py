# ruff: noqa: SIM117
import copy
import glob
import os
from abc import ABC, abstractmethod
from typing import Any, Dict, Generator, List, Optional, Tuple, Type

import huggingface_hub
import torch
from torch import nn

from vllm.config import (DeviceConfig, LoadConfig, LoadFormat, LoRAConfig,
                         ModelConfig, ParallelConfig, SchedulerConfig,
                         VisionLanguageConfig)
from vllm.envs import VLLM_USE_MODELSCOPE
from vllm.logger import init_logger
from vllm.model_executor.layers.quantization.base_config import (
    QuantizationConfig)
from vllm.model_executor.model_loader.tensorizer import (
    TensorizerConfig, is_vllm_serialized_tensorizer, load_with_tensorizer,
    tensorizer_weights_iterator)
from vllm.model_executor.model_loader.utils import (get_model_architecture,
                                                    set_default_torch_dtype)
from vllm.model_executor.model_loader.weight_utils import (
    download_weights_from_hf, filter_files_not_needed_for_inference,
    get_quant_config, initialize_dummy_weights, np_cache_weights_iterator,
    pt_weights_iterator, safetensors_weights_iterator)
from vllm.model_executor.models.llava import LlavaForConditionalGeneration
from vllm.attention.backends.npu_flash_attn import FlashAttentionMetadata

_VISION_MODEL_CLASSES = [
    LlavaForConditionalGeneration,
]

logger = init_logger(__name__)


def _get_quantization_config(
        model_config: ModelConfig,
        load_config: LoadConfig) -> Optional[QuantizationConfig]:
    """Get the quantization config."""
    if model_config.quantization is not None:
        quant_config = get_quant_config(model_config, load_config)
        capability = torch.cuda.get_device_capability()
        capability = capability[0] * 10 + capability[1]
        if capability < quant_config.get_min_capability():
            raise ValueError(
                f"The quantization method {model_config.quantization} is not "
                "supported for the current GPU. "
                f"Minimum capability: {quant_config.get_min_capability()}. "
                f"Current capability: {capability}.")
        supported_dtypes = quant_config.get_supported_act_dtypes()
        if model_config.dtype not in supported_dtypes:
            raise ValueError(
                f"{model_config.dtype} is not supported for quantization "
                f"method {model_config.quantization}. Supported dtypes: "
                f"{supported_dtypes}")
        return quant_config
    return None


def _get_model_initialization_kwargs(
        model_class: Type[nn.Module], lora_config: Optional[LoRAConfig],
        vision_language_config: Optional[VisionLanguageConfig]
) -> Dict[str, Any]:
    """Get extra kwargs for model initialization."""
    extra_kwargs = {}
    if hasattr(model_class, "supported_lora_modules"):
        extra_kwargs["lora_config"] = lora_config
    elif lora_config:
        raise ValueError(
            f"Model {model_class.__name__} does not support LoRA, "
            "but LoRA is enabled. Support for this model may "
            "be added in the future. If this is important to you, "
            "please open an issue on github.")
    elif model_class in _VISION_MODEL_CLASSES:
        extra_kwargs["vision_language_config"] = vision_language_config
    return extra_kwargs


def _warp_class(model_class):
    class cache_class(model_class):
        def __init__(self, *args, **kwargs):
            super().__init__(*args, **kwargs)
            import torchair
            from torchair.configs.compiler_config import CompilerConfig
            config = CompilerConfig()
            config.experimental_config.frozen_parameter = True
            config.experimental_config.tiling_schedule_optimize = True
            self.cached_decode = torchair.inference.cache_compile(self.decode, config=config, dynamic=True)

        def decode(self, *args, **kwargs):
            return self._forward(*args, **kwargs)

        def forward(
            self,
            input_ids: torch.Tensor,
            positions: torch.Tensor,
            kv_caches: List[torch.Tensor],
            attn_metadata: FlashAttentionMetadata,
        ) -> torch.Tensor:
            prefill_meta = attn_metadata.prefill_metadata
            if prefill_meta is None:
                return self.cached_decode(input_ids, positions, kv_caches, attn_metadata)
            return self._forward(input_ids, positions, kv_caches, attn_metadata)

        def _forward(
            self,
            input_ids: torch.Tensor,
            positions: torch.Tensor,
            kv_caches: List[torch.Tensor],
            attn_metadata: FlashAttentionMetadata,
        ) -> torch.Tensor:
            return self.model(input_ids, positions, kv_caches, attn_metadata)

    return cache_class

def _initialize_model(
        model_config: ModelConfig, load_config: LoadConfig,
        lora_config: Optional[LoRAConfig],
        vision_language_config: Optional[VisionLanguageConfig]) -> nn.Module:
    """Initialize a model with the given configurations."""
    model_class = get_model_architecture(model_config)[0]
<<<<<<< HEAD
    # quant_config = _get_quantization_config(model_config, load_config)
    quant_config = None
    if model_config.quantization is not None:
        quant_config = get_quant_config(model_config, load_config)
=======
    quant_config = _get_quantization_config(model_config, load_config)
>>>>>>> 82921a61
    if not model_config.enforce_eager:
        import torchair.ge_concrete_graph.ge_converter.experimental.patch_for_hcom_allreduce
        model_class = _warp_class(model_class)

    return model_class(config=model_config.hf_config,
                       quant_config=quant_config,
                       **_get_model_initialization_kwargs(
                           model_class, lora_config, vision_language_config))


class BaseModelLoader(ABC):
    """Base class for model loaders."""

    def __init__(self, load_config: LoadConfig):
        self.load_config = load_config

    @abstractmethod
    def load_model(self, *, model_config: ModelConfig,
                   device_config: DeviceConfig,
                   lora_config: Optional[LoRAConfig],
                   vision_language_config: Optional[VisionLanguageConfig],
                   parallel_config: ParallelConfig,
                   scheduler_config: SchedulerConfig) -> nn.Module:
        """Load a model with the given configurations."""
        ...


class DefaultModelLoader(BaseModelLoader):
    """Model loader that can load different file types from disk."""

    def __init__(self, load_config: LoadConfig):
        super().__init__(load_config)
        if load_config.model_loader_extra_config:
            raise ValueError(f"Model loader extra config is not supported for "
                             f"load format {load_config.load_format}")

    def _maybe_download_from_modelscope(
            self, model: str, revision: Optional[str]) -> Optional[str]:
        """Download model from ModelScope hub if VLLM_USE_MODELSCOPE is True.
        
        Returns the path to the downloaded model, or None if the model is not
        downloaded from ModelScope."""
        if VLLM_USE_MODELSCOPE:
            # download model from ModelScope hub,
            # lazy import so that modelscope is not required for normal use.
            # pylint: disable=C.
            from modelscope.hub.snapshot_download import snapshot_download

            if not os.path.exists(model):
                model_path = snapshot_download(
                    model_id=model,
                    cache_dir=self.load_config.download_dir,
                    local_files_only=huggingface_hub.constants.HF_HUB_OFFLINE,
                    revision=revision,
                )
            else:
                model_path = model
            return model_path
        return None

    def _prepare_weights(self, model_name_or_path: str,
                         revision: Optional[str],
                         fall_back_to_pt: bool) -> Tuple[str, List[str], bool]:
        """Prepare weights for the model.

        If the model is not local, it will be downloaded."""
        model_name_or_path = self._maybe_download_from_modelscope(
            model_name_or_path, revision) or model_name_or_path

        is_local = os.path.isdir(model_name_or_path)
        load_format = self.load_config.load_format
        use_safetensors = False
        # Some quantized models use .pt files for storing the weights.
        if load_format == LoadFormat.AUTO:
            allow_patterns = ["*.safetensors", "*.bin"]
        elif load_format == LoadFormat.SAFETENSORS:
            use_safetensors = True
            allow_patterns = ["*.safetensors"]
        elif load_format == LoadFormat.PT:
            allow_patterns = ["*.pt"]
        elif load_format == LoadFormat.NPCACHE:
            allow_patterns = ["*.bin"]
        else:
            raise ValueError(f"Unknown load_format: {load_format}")

        if fall_back_to_pt:
            allow_patterns += ["*.pt"]

        if not is_local:
            hf_folder = download_weights_from_hf(model_name_or_path,
                                                 self.load_config.download_dir,
                                                 allow_patterns, revision)
        else:
            hf_folder = model_name_or_path

        hf_weights_files: List[str] = []
        for pattern in allow_patterns:
            hf_weights_files += glob.glob(os.path.join(hf_folder, pattern))
            if len(hf_weights_files) > 0:
                if pattern == "*.safetensors":
                    use_safetensors = True
                break

        if not use_safetensors:
            hf_weights_files = filter_files_not_needed_for_inference(
                hf_weights_files)

        if len(hf_weights_files) == 0:
            raise RuntimeError(
                f"Cannot find any model weights with `{model_name_or_path}`")

        return hf_folder, hf_weights_files, use_safetensors

    def _get_weights_iterator(
        self, model_name_or_path: str, revision: Optional[str],
        fall_back_to_pt: bool
    ) -> Generator[Tuple[str, torch.Tensor], None, None]:
        """Get an iterator for the model weights based on the load format."""
        hf_folder, hf_weights_files, use_safetensors = self._prepare_weights(
            model_name_or_path, revision, fall_back_to_pt)
        if self.load_config.load_format == LoadFormat.NPCACHE:
            # Currently np_cache only support *.bin checkpoints
            assert use_safetensors is False
            return np_cache_weights_iterator(model_name_or_path,
                                             self.load_config.download_dir,
                                             hf_folder, hf_weights_files)
        if use_safetensors:
            return safetensors_weights_iterator(hf_weights_files)
        return pt_weights_iterator(hf_weights_files)

    def load_model(self, *, model_config: ModelConfig,
                   device_config: DeviceConfig,
                   lora_config: Optional[LoRAConfig],
                   vision_language_config: Optional[VisionLanguageConfig],
                   parallel_config: ParallelConfig,
                   scheduler_config: SchedulerConfig) -> nn.Module:
        with set_default_torch_dtype(model_config.dtype):
            with torch.device(device_config.device):
                model = _initialize_model(model_config, self.load_config,
                                          lora_config, vision_language_config)
            model.load_weights(
                self._get_weights_iterator(model_config.model,
                                           model_config.revision,
                                           fall_back_to_pt=getattr(
                                               model,
                                               "fall_back_to_pt_during_load",
                                               True)), )
            # for _, module in model.named_modules():
            #     quant_method = getattr(module, "quant_method", None)
            #     if quant_method is not None:
            #         quant_method.process_weights_after_loading(module)
            #     # FIXME: Remove this after Mixtral is updated
            #     # to use quant_method.
            #     if hasattr(module, "process_weights_after_loading"):
            #         module.process_weights_after_loading()
            model = model.npu()
        return model.eval()


class DummyModelLoader(BaseModelLoader):
    """Model loader that will set model weights to random values."""

    def __init__(self, load_config: LoadConfig):
        super().__init__(load_config)
        if load_config.model_loader_extra_config:
            raise ValueError(f"Model loader extra config is not supported for "
                             f"load format {load_config.load_format}")

    def load_model(self, *, model_config: ModelConfig,
                   device_config: DeviceConfig,
                   lora_config: Optional[LoRAConfig],
                   vision_language_config: Optional[VisionLanguageConfig],
                   parallel_config: ParallelConfig,
                   scheduler_config: SchedulerConfig) -> nn.Module:
        with set_default_torch_dtype(model_config.dtype):
            with torch.device(device_config.device):
                model = _initialize_model(model_config, self.load_config,
                                          lora_config, vision_language_config)
            # NOTE(woosuk): For accurate performance evaluation, we assign
            # random values to the weights.
            initialize_dummy_weights(model)
        return model.eval()


class TensorizerLoader(BaseModelLoader):
    """Model loader using CoreWeave's tensorizer library."""

    def __init__(self, load_config: LoadConfig):
        super().__init__(load_config)
        if isinstance(load_config.model_loader_extra_config, TensorizerConfig):
            self.tensorizer_config = load_config.model_loader_extra_config
        else:
            self.tensorizer_config = TensorizerConfig(
                **load_config.model_loader_extra_config)

    def _verify_config(self, model_config: ModelConfig,
                       parallel_config: ParallelConfig):
        self.tensorizer_config.verify_with_model_config(model_config)
        self.tensorizer_config.verify_with_parallel_config(parallel_config)

    def _get_weights_iterator(
            self) -> Generator[Tuple[str, torch.Tensor], None, None]:
        tensorizer_args = self.tensorizer_config._construct_tensorizer_args()
        return tensorizer_weights_iterator(tensorizer_args)

    def _load_model_unserialized(
            self, model_config: ModelConfig, device_config: DeviceConfig,
            lora_config: Optional[LoRAConfig],
            vision_language_config: Optional[VisionLanguageConfig]
    ) -> nn.Module:
        """Load an unserialized model with tensorizer.

        Unserialized here means "not serialized with tensorizer". This
        should still be faster than default HuggingFace loading, but will
        be slower than loading a tensorizer-serialized model.
        """
        with set_default_torch_dtype(model_config.dtype):
            with torch.device(device_config.device):
                model = _initialize_model(model_config, self.load_config,
                                          lora_config, vision_language_config)

            model.load_weights(self._get_weights_iterator())
        return model.eval()

    def _load_model_serialized(
            self, model_config: ModelConfig, device_config: DeviceConfig,
            lora_config: Optional[LoRAConfig],
            vision_language_config: Optional[VisionLanguageConfig]
    ) -> nn.Module:
        """Load a serialized model with tensorizer.

        See the examples/tensorize_vllm_model.py example "
        script for serializing vLLM models."""
        with set_default_torch_dtype(model_config.dtype):
            with torch.device(device_config.device):
                model_class = get_model_architecture(model_config)[0]
                quant_config = _get_quantization_config(
                    model_config, self.load_config)
                extra_kwargs = _get_model_initialization_kwargs(
                    model_class, lora_config, vision_language_config)
                extra_kwargs["quant_config"] = quant_config

                tensorizer_config = copy.copy(self.tensorizer_config)
                tensorizer_config.model_class = model_class
                tensorizer_config.hf_config = model_config.hf_config
                tensorizer_config.dtype = model_config.dtype

                model = load_with_tensorizer(tensorizer_config, **extra_kwargs)
        return model.eval()

    def load_model(self, *, model_config: ModelConfig,
                   device_config: DeviceConfig,
                   lora_config: Optional[LoRAConfig],
                   vision_language_config: Optional[VisionLanguageConfig],
                   parallel_config: ParallelConfig,
                   scheduler_config: SchedulerConfig) -> nn.Module:
        self._verify_config(model_config, parallel_config)

        if is_vllm_serialized_tensorizer(self.tensorizer_config):
            return self._load_model_serialized(model_config, device_config,
                                               lora_config,
                                               vision_language_config)
        return self._load_model_unserialized(model_config, device_config,
                                             lora_config,
                                             vision_language_config)


def get_model_loader(load_config: LoadConfig) -> BaseModelLoader:
    """Get a model loader based on the load format."""

    if isinstance(load_config.load_format, type):
        return load_config.load_format(load_config)

    if load_config.load_format == LoadFormat.DUMMY:
        return DummyModelLoader(load_config)

    if load_config.load_format == LoadFormat.TENSORIZER:
        return TensorizerLoader(load_config)

    return DefaultModelLoader(load_config)<|MERGE_RESOLUTION|>--- conflicted
+++ resolved
@@ -121,14 +121,9 @@
         vision_language_config: Optional[VisionLanguageConfig]) -> nn.Module:
     """Initialize a model with the given configurations."""
     model_class = get_model_architecture(model_config)[0]
-<<<<<<< HEAD
-    # quant_config = _get_quantization_config(model_config, load_config)
     quant_config = None
     if model_config.quantization is not None:
         quant_config = get_quant_config(model_config, load_config)
-=======
-    quant_config = _get_quantization_config(model_config, load_config)
->>>>>>> 82921a61
     if not model_config.enforce_eager:
         import torchair.ge_concrete_graph.ge_converter.experimental.patch_for_hcom_allreduce
         model_class = _warp_class(model_class)
